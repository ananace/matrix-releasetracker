require File.join File.expand_path('lib', __dir__), 'matrix_releasetracker/version'

Gem::Specification.new do |spec|
  spec.name          = 'matrix_releasetracker'
  spec.version       = MatrixReleasetracker::VERSION
  spec.authors       = ['Alexander Olofsson']
  spec.email         = ['ace@haxalot.com']

  spec.summary       = %q{Write a short summary, because RubyGems requires one.}
  spec.description   = %q{Write a longer description or delete this line.}
  spec.homepage      = 'https://github.com/ananace/ruby-matrix-releasetracker'
  spec.license       = 'MIT'

  spec.files         = Dir.glob('{bin,lib}/**/*') + %w[LICENSE.txt README.md]
  spec.bindir        = 'bin'
  spec.executables   = spec.files.grep(%r{^bin/}) { |f| File.basename(f) }
  spec.require_paths = ['lib']

  spec.add_dependency 'faraday-http-cache'
  # spec.add_dependency 'gitlab', '~> 4'
  spec.add_dependency 'kramdown'
  spec.add_dependency 'logging', '~> 2'
<<<<<<< HEAD
  spec.add_dependency 'matrix_sdk'
  spec.add_dependency 'octokit', '~> 4.0'

  spec.add_development_dependency 'bundler'
  spec.add_development_dependency 'minitest'
  spec.add_development_dependency 'rake'
=======
  spec.add_dependency 'matrix_sdk', '~> 2'
  spec.add_dependency 'octokit', '~> 4.16'
  spec.add_dependency 'sequel', '~> 5.51'

  # TODO: Gem groups
  spec.add_dependency 'sqlite3', '~> 1.4' # SQLite
  spec.add_dependency 'pg', '~> 1.2'      # PostgreSQL

  spec.add_development_dependency 'bundler', '>= 1', '< 3'
  spec.add_development_dependency 'minitest', '~> 5'
  spec.add_development_dependency 'rake', '~> 10'
>>>>>>> 64e645ff
end<|MERGE_RESOLUTION|>--- conflicted
+++ resolved
@@ -20,14 +20,6 @@
   # spec.add_dependency 'gitlab', '~> 4'
   spec.add_dependency 'kramdown'
   spec.add_dependency 'logging', '~> 2'
-<<<<<<< HEAD
-  spec.add_dependency 'matrix_sdk'
-  spec.add_dependency 'octokit', '~> 4.0'
-
-  spec.add_development_dependency 'bundler'
-  spec.add_development_dependency 'minitest'
-  spec.add_development_dependency 'rake'
-=======
   spec.add_dependency 'matrix_sdk', '~> 2'
   spec.add_dependency 'octokit', '~> 4.16'
   spec.add_dependency 'sequel', '~> 5.51'
@@ -39,5 +31,4 @@
   spec.add_development_dependency 'bundler', '>= 1', '< 3'
   spec.add_development_dependency 'minitest', '~> 5'
   spec.add_development_dependency 'rake', '~> 10'
->>>>>>> 64e645ff
 end